[package]
name = "geo-index"
version = "0.3.1"
authors = ["Kyle Barron <kylebarron2@gmail.com>"]
edition = "2021"
rust-version = "1.75"
license = "MIT OR Apache-2.0"
repository = "https://github.com/kylebarron/geo-index"
description = "Fast, immutable, ABI-stable spatial indexes."
keywords = ["rtree", "kdtree", "spatial", "spatial-index", "nearest-neighbor"]
categories = ["data-structures", "algorithms", "science::geo"]

# See more keys and their definitions at https://doc.rust-lang.org/cargo/reference/manifest.html

[dependencies]
bytemuck = "1"
float_next_after = "1"
geo = "0.31.0"
geo-traits = "0.3"
geo-types = "0.7.17"
num-traits = "0.2"
rayon = { version = "1.8.0", optional = true }
thiserror = "1"
tinyvec = { version = "1", features = ["alloc", "rustc_1_40"] }

[dev-dependencies]
criterion = { version = "0.5", features = ["html_reports"] }
<<<<<<< HEAD
geozero = "0.14"
=======
geozero = { version = "0.12", features = ["with-wkb", "with-geo"] }
>>>>>>> 70a24c8f
rstar = "0.12"
zip = "2.2.2"
once_cell = "1.21.3"
rand = "0.8"

[[bench]]
name = "rtree"
harness = false

[[bench]]
name = "real_world_case"
harness = false

[[bench]]
name = "distance"
harness = false

[[example]]
name = "distance_metrics"

[[example]]
name = "geometry_neighbors"<|MERGE_RESOLUTION|>--- conflicted
+++ resolved
@@ -25,11 +25,7 @@
 
 [dev-dependencies]
 criterion = { version = "0.5", features = ["html_reports"] }
-<<<<<<< HEAD
 geozero = "0.14"
-=======
-geozero = { version = "0.12", features = ["with-wkb", "with-geo"] }
->>>>>>> 70a24c8f
 rstar = "0.12"
 zip = "2.2.2"
 once_cell = "1.21.3"
